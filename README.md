--- conflicted
+++ resolved
@@ -1,13 +1,10 @@
 # Project
 GP-DRT: Gaussian Process Distribution of Relaxation Times
 
-<<<<<<< HEAD
-This repository contains some of the source code used for the paper titled
+This repository contains some of the source code used for the paper entitled
 "The Gaussian Process Distribution of Relaxation Times: A Machine Learning Tool for the Analysis and Prediction of Electrochemical Impedance Spectroscopy Data" 
 <u>https://doi.org/10.1016/j.electacta.2019.135316</u>, the preprint is also available in the [docs](docs) folder.
-=======
-This repository contains part of the source code for the paper "The Gaussian Process Distribution of Relaxation Times: A Machine Learning Tool for the Analysis and Prediction of Electrochemical Impedance Spectroscopy Data" <u>https://doi.org/10.1016/j.electacta.2019.135316</u>, which is also available in the [docs](docs) folder.
->>>>>>> d490308c
+
 
 # Introduction
 Distribution of relaxation times (DRT) [1] method offers an elegant solution to analyze the electrochemical impedance spectroscopy (EIS) data encountered in material science, electrochemistry, and other related fields. However, deconvolving the DRT from the EIS data is an ill-posed problem [2-3], which is particularly sensitive to experimental errors. Several well-known approaches [2-5] can overcome this issue but they all require the use of ad hoc hyperparameters. Furthermore, most methods are not probabilistic and therefore do not provide any uncertainty on the estimated DRT. GP-DRT [6] is our newly developed approach that is able to obtain both the DRT mean and covariance from the EIS data, it can also predict the DRT and the imaginary part of the impedance at frequencies not previously measured. The most important point is that the parameters that define the GP-DRT model can be selected rationally by maximizing the experimental evidence. The GP-DRT approach is tested with both synthetic experiments and “real” experiments, where the GP-DRT model can manage considerable noise, overlapping timescales, truncated data, and inductive features.
