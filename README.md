--- conflicted
+++ resolved
@@ -36,11 +36,4 @@
 ```
 
 # References
-1. Wan, T. H., Saccoccio, M., Chen, C., & Ciucci, F. (2015). Influence of the discretization methods on the distribution of relaxation times deconvolution: implementing radial basis functions with DRTtools. Electrochimica Acta, 184, 483-499.
-<<<<<<< HEAD
-1. Ciucci, F. (2018). Modeling electrochemical impedance spectroscopy. Current Opinion in Electrochemistry, 132-139.
-2. Ciucci, F., & Chen, C. (2015). Analysis of electrochemical impedance spectroscopy data using the distribution of relaxation times: A  Bayesian and hierarchical Bayesian approach. Electrochimica Acta, 167, 439-454. [doi.org/10.1016/j.electacta.2015.03.123](https://doi.org/10.1016/j.electacta.2015.03.123)
-=======
-2. Ciucci, F. (2018). Modeling electrochemical impedance spectroscopy. Current Opinion in Electrochemistry, 132-139. [doi.org/10.1016/j.coelec.2018.12.003](https://doi.org/10.1016/j.coelec.2018.12.003)
-3. Ciucci, F., & Chen, C. (2015). Analysis of electrochemical impedance spectroscopy data using the distribution of relaxation times: A  Bayesian and hierarchical Bayesian approach. Electrochimica Acta, 167, 439-454.
->>>>>>> 0d75658a
+1. Wan, T. H., Saccoccio, M., Chen, C., & Ciucci, F. (2015). Influence of the discretization methods on the distribution of relaxation times deconvolution: implementing radial basis functions with DRTtools. Electrochimica Acta, 184, 483-499.